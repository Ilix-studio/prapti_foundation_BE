--- conflicted
+++ resolved
@@ -14,22 +14,10 @@
   "dependencies": {
     "bcrypt": "^5.1.1",
     "bcryptjs": "^3.0.2",
-    "cloudinary": "^2.6.1",
-<<<<<<< HEAD
-=======
-    "compression": "^1.8.0",
->>>>>>> 7bc94531
     "cors": "^2.8.5",
     "dotenv": "^16.5.0",
     "express": "^5.1.0",
     "express-async-handler": "^1.2.0",
-<<<<<<< HEAD
-    "express-rate-limit": "^7.5.0",
-=======
-    "express-mongo-sanitize": "^2.2.0",
-    "express-validator": "^7.2.1",
-    "helmet": "^8.1.0",
->>>>>>> 7bc94531
     "jsonwebtoken": "^9.0.2",
     "mongoose": "^8.14.0",
     "morgan": "^1.10.0",
